defmodule Scholar.Linear.LogisticRegressionTest do
  use Scholar.Case, async: true
  alias Scholar.Linear.LogisticRegression
  doctest LogisticRegression

  @tag timeout: :infinity
  test "Pima Indians Diabetes Data - binary logistic regression test" do
    {x_train, x_test, y_train, y_test} = Datasets.get(:pima)
    y_train = Nx.squeeze(y_train, axes: [1])
    y_test = Nx.squeeze(y_test, axes: [1])

    model =
      LogisticRegression.fit(x_train, y_train,
        num_classes: 2,
<<<<<<< HEAD
        iterations: 1000,
        learning_rate: 0.1
=======
        iterations: 14,
        learning_rate: 0.01
      )

    res = Scholar.Linear.LogisticRegression.predict(model, x_test)
    assert Scholar.Metrics.accuracy(y_test, res) >= 0.6
  end

  test "Pima Indians Diabetes Data - multinomial logistic regression test for binary data" do
    {x_train, x_test, y_train, y_test} = Datasets.get(:pima)
    y_train = Nx.squeeze(y_train, axes: [1])
    y_test = Nx.squeeze(y_test, axes: [1])

    model =
      LogisticRegression.fit(x_train, y_train,
        num_classes: 3,
        iterations: 14,
        learning_rate: 0.01
>>>>>>> 86091969
      )

    res = Scholar.Linear.LogisticRegression.predict(model, x_test)
    assert Scholar.Metrics.accuracy(y_test, res) >= 0.6
  end

  test "Iris Data Set - multinomial logistic regression test for multinomial data" do
    {x_train, x_test, y_train, y_test} = Datasets.get(:iris)
    y_train = Nx.argmax(y_train, axis: 1)
    y_test = Nx.argmax(y_test, axis: 1)

    model = LogisticRegression.fit(x_train, y_train, num_classes: 3)
    res = LogisticRegression.predict(model, x_test)
    assert Scholar.Metrics.accuracy(y_test, res) >= 0.965
  end

  describe "errors" do
    test "when :num_classes is invalid" do
      x = Nx.tensor([[1, 2], [3, 4]])
      y = Nx.tensor([1, 2])

      assert_raise NimbleOptions.ValidationError,
                   "invalid value for :num_classes option: expected positive integer, got: -3",
                   fn ->
                     LogisticRegression.fit(x, y, num_classes: -3)
                   end

      assert_raise NimbleOptions.ValidationError,
                   "invalid value for :num_classes option: expected positive integer, got: 2.0",
                   fn ->
                     LogisticRegression.fit(x, y, num_classes: 2.0)
                   end
    end

    test "when missing :num_classes option" do
      x = Nx.tensor([[1, 2], [3, 4]])
      y = Nx.tensor([0, 1])

      assert_raise NimbleOptions.ValidationError,
                   "required :num_classes option not found, received options: []",
                   fn -> LogisticRegression.fit(x, y) end
    end

    test "when :learning_rate is not a positive number" do
      x = Nx.tensor([[1, 2], [3, 4]])
      y = Nx.tensor([1, 2])

      assert_raise NimbleOptions.ValidationError,
                   "invalid value for :learning_rate option: expected positive number, got: -0.001",
                   fn ->
                     LogisticRegression.fit(x, y,
                       num_classes: 2,
                       learning_rate: -0.001
                     )
                   end
    end

    test "when :iterations is not a positive integer" do
      x = Nx.tensor([[1, 2], [3, 4]])
      y = Nx.tensor([1, 2])

      assert_raise NimbleOptions.ValidationError,
                   "invalid value for :iterations option: expected positive integer, got: 0",
                   fn ->
                     LogisticRegression.fit(x, y, num_classes: 2, iterations: 0)
                   end
    end

    test "when training vector size is invalid" do
      x = Nx.tensor([5, 6])
      y = Nx.tensor([1, 2])

      assert_raise ArgumentError,
                   "expected x to have shape {n_samples, n_features}, got tensor with shape: {2}",
                   fn -> LogisticRegression.fit(x, y, num_classes: 2) end
    end

    test "when target vector size is invalid" do
      x = Nx.tensor([[1, 2], [3, 4]])
      y = Nx.tensor([[0, 1], [1, 0]])

      assert_raise ArgumentError,
                   "expected y to have shape {n_samples}, got tensor with shape: {2, 2}",
                   fn -> LogisticRegression.fit(x, y, num_classes: 2) end
    end
  end
end<|MERGE_RESOLUTION|>--- conflicted
+++ resolved
@@ -12,29 +12,8 @@
     model =
       LogisticRegression.fit(x_train, y_train,
         num_classes: 2,
-<<<<<<< HEAD
         iterations: 1000,
         learning_rate: 0.1
-=======
-        iterations: 14,
-        learning_rate: 0.01
-      )
-
-    res = Scholar.Linear.LogisticRegression.predict(model, x_test)
-    assert Scholar.Metrics.accuracy(y_test, res) >= 0.6
-  end
-
-  test "Pima Indians Diabetes Data - multinomial logistic regression test for binary data" do
-    {x_train, x_test, y_train, y_test} = Datasets.get(:pima)
-    y_train = Nx.squeeze(y_train, axes: [1])
-    y_test = Nx.squeeze(y_test, axes: [1])
-
-    model =
-      LogisticRegression.fit(x_train, y_train,
-        num_classes: 3,
-        iterations: 14,
-        learning_rate: 0.01
->>>>>>> 86091969
       )
 
     res = Scholar.Linear.LogisticRegression.predict(model, x_test)
