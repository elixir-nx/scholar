--- conflicted
+++ resolved
@@ -153,12 +153,8 @@
           key: key,
           num_inliers: 3,
           num_outliers: 1,
-<<<<<<< HEAD
           metric: :euclidean
-=======
-          metric: :manhattan,
           knn_algorithm: :nndescent
->>>>>>> 433041f3
         )
 
       expected =
