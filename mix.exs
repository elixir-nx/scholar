--- conflicted
+++ resolved
@@ -54,11 +54,8 @@
       logo: "images/scholar_simplified.png",
       extra_section: "Guides",
       extras: [
-<<<<<<< HEAD
         # "notebooks/hierarchical_clustering.livemd",
-=======
         "README.md",
->>>>>>> 97351d31
         "notebooks/linear_regression.livemd",
         "notebooks/k_means.livemd",
         "notebooks/k_nearest_neighbors.livemd",
