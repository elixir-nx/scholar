--- conflicted
+++ resolved
@@ -330,11 +330,7 @@
       end)
 
     zeros = Nx.broadcast(0, {num_classes, num_classes})
-<<<<<<< HEAD
-    indices = Nx.concatenate([Nx.new_axis(y_true, 1), Nx.new_axis(y_pred, 1)], axis: 1)
-=======
     indices = Nx.stack([y_true, y_pred], axis: 1)
->>>>>>> 37a62684
     updates = Nx.broadcast(1, {Nx.size(y_true)})
 
     Nx.indexed_add(zeros, indices, updates)
