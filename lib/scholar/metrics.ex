defmodule Scholar.Metrics do
  @moduledoc """
  Metric functions.

  Metrics are used to measure the performance and compare
  the performance of any kind of classifier in
  easy-to-understand terms.

  All of the functions in this module are implemented as
  numerical functions and can be JIT or AOT compiled with
  any supported `Nx` compiler.
  """

  import Nx.Defn, except: [assert_shape: 2, assert_shape_pattern: 2]
  import Scholar.Shared
  import Scholar.Metrics.Distance
  alias Scholar.Integrate

  general_schema = [
    num_classes: [
      required: true,
      type: :pos_integer,
      doc: "Number of classes contained in the input tensors"
    ]
  ]

  f1_score_schema =
    general_schema ++
      [
        average: [
          type: {:in, [:micro, :macro, :weighted, :none]},
          default: :none,
          doc: """
          This determines the type of averaging performed on the data.

          * `:macro` - Calculate metrics for each label, and find their unweighted mean.
          This does not take label imbalance into account.

          * `:weighted` - Calculate metrics for each label, and find their average weighted by
          support (the number of true instances for each label).

          * `:micro` - Calculate metrics globally by counting the total true positives,
          false negatives and false positives.

          * `:none` - The f1 scores for each class are returned.
          """
        ]
      ]

  confusion_matrix_schema =
    general_schema ++
      [
        sample_weights: [
          type: {:custom, Scholar.Options, :weights, []},
          doc: """
          Sample weights of the observations.
          """
        ],
        normalize: [
          type: {:in, [true, :predicted, :all]},
          doc: """
          Normalizes confusion matrix over the `:true` (rows), `:predicted` (columns)
          conditions or `:all` the population. If `nil`, confusion matrix will not be normalized.
          """
        ]
      ]

  brier_score_loss_schema = [
    sample_weights: [
      type: {:custom, Scholar.Options, :weights, []},
      default: Nx.tensor(1.0),
      doc: """
      Sample weights of the observations.
      """
    ],
    pos_label: [
      type: :integer,
      default: 1,
      doc: """
      Label of the positive class.
      """
    ]
  ]

  balanced_accuracy_schema =
    general_schema ++
      [
        sample_weights: [
          type: {:custom, Scholar.Options, :weights, []},
          doc: """
          Sample weights of the observations.
          """
        ],
        adjusted: [
          type: :boolean,
          default: false,
          doc: """
          If `true`, the balanced accuracy is adjusted for chance
          (depends on the number of classes).
          """
        ]
      ]

  cohen_kappa_schema =
    general_schema ++
      [
        weights: [
          type: {:custom, Scholar.Options, :weights, []},
          doc: """
          Weighting to calculate the score.
          """
        ],
        weighting_type: [
          type: {:in, [:linear, :quadratic]},
          doc: """
          Weighting type to calculate the score.
          """
        ]
      ]

  r2_schema = [
    force_finite: [
      type: :boolean,
      default: true,
      doc: """
      Flag indicating if NaN and -Inf scores resulting from constant data should be replaced with real numbers
      (1.0 if prediction is perfect, 0.0 otherwise)
      """
    ]
  ]

  accuracy_schema = [
    normalize: [
      type: :boolean,
      default: true,
      doc: """
      If `true`, return the fraction of correctly classified samples.
      Otherwise, return the number of correctly classified samples.
      """
    ]
  ]

<<<<<<< HEAD
  top_k_accuracy_score_schema =
    general_schema ++
      [
        k: [
          type: :integer,
          default: 5,
          doc: """
          Number of top elements to look at for computing accuracy.
          """
        ],
        normalize: [
          type: :boolean,
          default: true,
          doc: """
          If `true`, return the fraction of correctly classified samples.
          Otherwise, return the number of correctly classified samples.
          """
        ]
      ]
=======
  zero_one_loss_schema = [
    normalize: [
      type: :boolean,
      default: true,
      doc: """
      If `true`, return the fraction of incorrectly classified samples.
      Otherwise, return the number of incorrectly classified samples.
      """
    ]
  ]
>>>>>>> 9f425c67

  @general_schema NimbleOptions.new!(general_schema)
  @confusion_matrix_schema NimbleOptions.new!(confusion_matrix_schema)
  @balanced_accuracy_schema NimbleOptions.new!(balanced_accuracy_schema)
  @cohen_kappa_schema NimbleOptions.new!(cohen_kappa_schema)
  @f1_score_schema NimbleOptions.new!(f1_score_schema)
  @brier_score_loss_schema NimbleOptions.new!(brier_score_loss_schema)
  @r2_schema NimbleOptions.new!(r2_schema)
  @accuracy_schema NimbleOptions.new!(accuracy_schema)
<<<<<<< HEAD
  @top_k_accuracy_score_schema NimbleOptions.new!(top_k_accuracy_score_schema)
=======
  @zero_one_loss_schema NimbleOptions.new!(zero_one_loss_schema)
>>>>>>> 9f425c67

  # Standard Metrics

  @doc ~S"""
  Computes the accuracy of the given predictions
  for binary and multi-class classification problems.

  ## Examples

      iex> Scholar.Metrics.accuracy(Nx.tensor([1, 0, 0]), Nx.tensor([1, 0, 1]))
      #Nx.Tensor<
        f32
        0.6666666865348816
      >

      iex> y_true = Nx.tensor([0, 1, 1, 1, 1, 0, 2, 1, 0, 1], type: :u32)
      iex> y_pred = Nx.tensor([0, 2, 1, 1, 2, 2, 2, 0, 0, 1], type: :u32)
      iex> Scholar.Metrics.accuracy(y_true, y_pred)
      #Nx.Tensor<
        f32
        0.6000000238418579
      >

      iex> y_true = Nx.tensor([0, 1, 1, 1, 1, 0, 2, 1, 0, 1], type: :u32)
      iex> y_pred = Nx.tensor([0, 2, 1, 1, 2, 2, 2, 0, 0, 1], type: :u32)
      iex> Scholar.Metrics.accuracy(y_true, y_pred, normalize: false)
      #Nx.Tensor<
        u64
        6
      >
  """
  deftransform accuracy(y_true, y_pred, opts \\ []) do
    accuracy_n(y_true, y_pred, NimbleOptions.validate!(opts, @accuracy_schema))
  end

  defnp accuracy_n(y_true, y_pred, opts) do
    check_shape(y_true, y_pred)

    case opts[:normalize] do
      true ->
        Nx.mean(y_pred == y_true)

      false ->
        Nx.sum(y_pred == y_true)
    end
  end

  @doc ~S"""
  Computes the precision of the given predictions with respect to
  the given targets for binary classification problems.

  If the sum of true positives and false positives is 0, then the
  result is 0 to avoid zero division.

  ## Examples

      iex> Scholar.Metrics.binary_precision(Nx.tensor([0, 1, 1, 1]), Nx.tensor([1, 0, 1, 1]))
      #Nx.Tensor<
        f32
        0.6666666865348816
      >
  """
  defn binary_precision(y_true, y_pred) do
    check_shape(y_true, y_pred)

    true_positives = binary_true_positives(y_true, y_pred)
    false_positives = binary_false_positives(y_true, y_pred)

    safe_division(true_positives, true_positives + false_positives)
  end

  @doc """
  Computes the precision of the given predictions with respect to
  the given targets for multi-class classification problems.

  If the sum of true positives and false positives is 0, then the
  result is 0 to avoid zero division.

  ## Options

  #{NimbleOptions.docs(@general_schema)}

  ## Examples

      iex> y_true = Nx.tensor([0, 1, 1, 1, 1, 0, 2, 1, 0, 1], type: :u32)
      iex> y_pred = Nx.tensor([0, 2, 1, 1, 2, 2, 2, 0, 0, 1], type: :u32)
      iex> Scholar.Metrics.precision(y_true, y_pred, num_classes: 3)
      #Nx.Tensor<
        f32[3]
        [0.6666666865348816, 1.0, 0.25]
      >
  """
  deftransform precision(y_true, y_pred, opts \\ []) do
    precision_n(y_true, y_pred, NimbleOptions.validate!(opts, @general_schema))
  end

  defnp precision_n(y_true, y_pred, opts) do
    check_shape(y_true, y_pred)

    cm = confusion_matrix(y_true, y_pred, opts)
    true_positives = Nx.take_diagonal(cm)
    false_positives = Nx.sum(cm, axes: [0]) - true_positives

    safe_division(true_positives, true_positives + false_positives)
  end

  @doc """
  Computes the recall of the given predictions with respect to
  the given targets for binary classification problems.

  If the sum of true positives and false negatives is 0, then the
  result is 0 to avoid zero division.

  ## Examples

      iex> Scholar.Metrics.binary_recall(Nx.tensor([0, 1, 1, 1]), Nx.tensor([1, 0, 1, 1]))
      #Nx.Tensor<
        f32
        0.6666666865348816
      >
  """
  defn binary_recall(y_true, y_pred) do
    check_shape(y_true, y_pred)

    true_positives = binary_true_positives(y_true, y_pred)
    false_negatives = binary_false_negatives(y_true, y_pred)

    safe_division(true_positives, false_negatives + true_positives)
  end

  @doc """
  Computes the recall of the given predictions with respect to
  the given targets for multi-class classification problems.

  If the sum of true positives and false negatives is 0, then the
  result is 0 to avoid zero division.

  ## Options

  #{NimbleOptions.docs(@general_schema)}

  ## Examples

      iex> y_true = Nx.tensor([0, 1, 1, 1, 1, 0, 2, 1, 0, 1], type: :u32)
      iex> y_pred = Nx.tensor([0, 2, 1, 1, 2, 2, 2, 0, 0, 1], type: :u32)
      iex> Scholar.Metrics.recall(y_true, y_pred, num_classes: 3)
      #Nx.Tensor<
        f32[3]
        [0.6666666865348816, 0.5, 1.0]
      >
  """
  deftransform recall(y_true, y_pred, opts \\ []) do
    recall_n(y_true, y_pred, NimbleOptions.validate!(opts, @general_schema))
  end

  defnp recall_n(y_true, y_pred, opts) do
    check_shape(y_pred, y_true)

    cm = confusion_matrix(y_true, y_pred, opts)
    true_positive = Nx.take_diagonal(cm)
    false_negative = Nx.sum(cm, axes: [1]) - true_positive

    safe_division(true_positive, true_positive + false_negative)
  end

  defnp binary_true_positives(y_true, y_pred) do
    check_shape(y_true, y_pred)
    Nx.sum(y_pred == y_true and y_pred == 1)
  end

  defnp binary_false_negatives(y_true, y_pred) do
    check_shape(y_true, y_pred)
    Nx.sum(y_pred != y_true and y_pred == 0)
  end

  defnp binary_true_negatives(y_true, y_pred) do
    check_shape(y_true, y_pred)
    Nx.sum(y_pred == y_true and y_pred == 0)
  end

  defnp binary_false_positives(y_true, y_pred) do
    check_shape(y_true, y_pred)
    Nx.sum(y_pred != y_true and y_pred == 1)
  end

  @doc """
  Computes the sensitivity of the given predictions with respect
  to the given targets for binary classification problems.

  ## Examples

      iex> Scholar.Metrics.binary_sensitivity(Nx.tensor([0, 1, 1, 1]), Nx.tensor([1, 0, 1, 1]))
      #Nx.Tensor<
        f32
        0.6666666865348816
      >
  """
  defn binary_sensitivity(y_true, y_pred) do
    check_shape(y_true, y_pred)
    binary_recall(y_true, y_pred)
  end

  @doc """
  Computes the sensitivity of the given predictions with respect
  to the given targets for multi-class classification problems.

  ## Options

  #{NimbleOptions.docs(@general_schema)}

  ## Examples

      iex> y_true = Nx.tensor([0, 1, 1, 1, 1, 0, 2, 1, 0, 1], type: :u32)
      iex> y_pred = Nx.tensor([0, 2, 1, 1, 2, 2, 2, 0, 0, 1], type: :u32)
      iex> Scholar.Metrics.sensitivity(y_true, y_pred, num_classes: 3)
      #Nx.Tensor<
        f32[3]
        [0.6666666865348816, 0.5, 1.0]
      >
  """
  deftransform sensitivity(y_true, y_pred, opts \\ []) do
    sensitivity_n(y_true, y_pred, NimbleOptions.validate!(opts, @general_schema))
  end

  defnp sensitivity_n(y_true, y_pred, opts) do
    check_shape(y_pred, y_true)
    recall(y_true, y_pred, opts)
  end

  @doc """
  Computes the specificity of the given predictions with respect
  to the given targets for binary classification problems.

  If the sum of true negatives and false positives is 0, then the
  result is 0 to avoid zero division.

  ## Examples

      iex> Scholar.Metrics.binary_specificity(Nx.tensor([0, 1, 1, 1]), Nx.tensor([1, 0, 1, 1]))
      #Nx.Tensor<
        f32
        0.0
      >
  """
  defn binary_specificity(y_true, y_pred) do
    check_shape(y_true, y_pred)

    true_negatives = binary_true_negatives(y_true, y_pred)
    false_positives = binary_false_positives(y_true, y_pred)

    safe_division(true_negatives, false_positives + true_negatives)
  end

  @doc """
  Computes the specificity of the given predictions with respect
  to the given targets for multi-class classification problems.

  If the sum of true negatives and false positives is 0, then the
  result is 0 to avoid zero division.

  ## Options

  #{NimbleOptions.docs(@general_schema)}

  ## Examples

      iex> y_true = Nx.tensor([0, 1, 1, 1, 1, 0, 2, 1, 0, 1], type: :u32)
      iex> y_pred = Nx.tensor([0, 2, 1, 1, 2, 2, 2, 0, 0, 1], type: :u32)
      iex> Scholar.Metrics.specificity(y_true, y_pred, num_classes: 3)
      #Nx.Tensor<
        f32[3]
        [0.8571428656578064, 1.0, 0.6666666865348816]
      >
  """
  deftransform specificity(y_true, y_pred, opts \\ []) do
    specificity_n(y_true, y_pred, NimbleOptions.validate!(opts, @general_schema))
  end

  defnp specificity_n(y_true, y_pred, opts) do
    check_shape(y_pred, y_true)

    cm = confusion_matrix(y_true, y_pred, opts)
    true_positive = Nx.take_diagonal(cm)
    false_positive = Nx.sum(cm, axes: [0]) - true_positive
    false_negative = Nx.sum(cm, axes: [1]) - true_positive
    true_negative = Nx.sum(cm) - (false_negative + false_positive + true_positive)

    safe_division(true_negative, false_positive + true_negative)
  end

  @doc """
  Calculates the confusion matrix given rank-1 tensors which represent
  the expected (`y_true`) and predicted (`y_pred`) classes.

  ## Options

  #{NimbleOptions.docs(@general_schema)}

  ## Examples

      iex> y_true = Nx.tensor([0, 0, 1, 1, 2, 2], type: :u32)
      iex> y_pred = Nx.tensor([0, 1, 0, 2, 2, 2], type: :u32)
      iex> Scholar.Metrics.confusion_matrix(y_true, y_pred, num_classes: 3)
      #Nx.Tensor<
        u64[3][3]
        [
          [1, 1, 0],
          [1, 0, 1],
          [0, 0, 2]
        ]
      >

      iex> y_true = Nx.tensor([0, 0, 1, 1, 2, 2], type: {:u, 32})
      iex> y_pred = Nx.tensor([0, 1, 0, 2, 2, 2], type: {:u, 32})
      iex> sample_weights = [2, 5, 1, 1.5, 2, 8]
      iex> Scholar.Metrics.confusion_matrix(y_true, y_pred, num_classes: 3, sample_weights: sample_weights, normalize: :predicted)
      #Nx.Tensor<
        f32[3][3]
        [
          [0.6666666865348816, 1.0, 0.0],
          [0.3333333432674408, 0.0, 0.1304347813129425],
          [0.0, 0.0, 0.8695651888847351]
        ]
      >
  """
  deftransform confusion_matrix(y_true, y_pred, opts \\ []) do
    opts = NimbleOptions.validate!(opts, @confusion_matrix_schema)

    weights =
      if opts[:sample_weights] == nil,
        do: Nx.u64(1),
        else: validate_weights(opts[:sample_weights], Nx.axis_size(y_true, 0))

    confusion_matrix_n(y_true, y_pred, weights, opts)
  end

  defnp confusion_matrix_n(y_true, y_pred, weights, opts) do
    check_shape(y_pred, y_true)

    num_classes = check_num_classes(opts[:num_classes])

    zeros = Nx.broadcast(Nx.u64(0), {num_classes, num_classes})
    indices = Nx.stack([y_true, y_pred], axis: 1)
    updates = Nx.broadcast(Nx.u64(1), y_true) * weights

    cm = Nx.indexed_add(zeros, indices, updates)

    case opts[:normalize] do
      true ->
        cm / Nx.sum(cm, axes: [1], keep_axes: true)

      :predicted ->
        cm / Nx.sum(cm, axes: [0], keep_axes: true)

      :all ->
        cm / Nx.sum(cm)

      _ ->
        cm
    end
  end

  @doc """
  Computes the balanced accuracy score for multi-class classification

  ## Options

  #{NimbleOptions.docs(@balanced_accuracy_schema)}

  ## Examples

      iex> y_true = Nx.tensor([0, 1, 2, 0, 1, 2], type: {:u, 32})
      iex> y_pred = Nx.tensor([0, 2, 1, 0, 0, 1], type: {:u, 32})
      iex> Scholar.Metrics.balanced_accuracy_score(y_true, y_pred, num_classes: 3)
      #Nx.Tensor<
        f32
        0.3333333432674408
      >
      iex> y_true = Nx.tensor([0, 1, 2, 0, 1, 2], type: {:u, 32})
      iex> y_pred = Nx.tensor([0, 2, 1, 0, 0, 1], type: {:u, 32})
      iex> sample_weights = [1, 1, 1, 2, 2, 2]
      iex> Scholar.Metrics.balanced_accuracy_score(y_true, y_pred, num_classes: 3, sample_weights: sample_weights, adjusted: true)
      #Nx.Tensor<
        f32
        0.0
      >
  """
  deftransform balanced_accuracy_score(y_true, y_pred, opts \\ []) do
    opts = NimbleOptions.validate!(opts, @balanced_accuracy_schema)

    balanced_accuracy_score_n(y_true, y_pred, opts)
  end

  defnp balanced_accuracy_score_n(y_true, y_pred, opts) do
    check_shape(y_pred, y_true)

    cm =
      confusion_matrix(y_true, y_pred,
        sample_weights: opts[:sample_weights],
        num_classes: opts[:num_classes]
      )

    per_class = Nx.take_diagonal(cm)
    sums = Nx.sum(cm, axes: [1])
    num_zeros = Nx.sum(sums == 0)
    per_class = per_class / Nx.select(sums == 0, Nx.f32(1), sums)
    score = Nx.sum(per_class) / (opts[:num_classes] - num_zeros)

    if opts[:adjusted] do
      num_classes = opts[:num_classes] - num_zeros
      chance = 1 / num_classes
      (score - chance) / (1 - chance)
    else
      score
    end
  end

  @doc """
  Calculates F1 score given rank-1 tensors which represent
  the expected (`y_true`) and predicted (`y_pred`) classes.

  If all examples are true negatives, then the result is 0 to
  avoid zero division.

  ## Options

  #{NimbleOptions.docs(@f1_score_schema)}

  ## Examples

      iex> y_true = Nx.tensor([0, 1, 1, 1, 1, 0, 2, 1, 0, 1], type: :u32)
      iex> y_pred = Nx.tensor([0, 2, 1, 1, 2, 2, 2, 0, 0, 1], type: :u32)
      iex> Scholar.Metrics.f1_score(y_true, y_pred, num_classes: 3)
      #Nx.Tensor<
        f32[3]
        [0.6666666865348816, 0.6666666865348816, 0.4000000059604645]
      >
      iex> Scholar.Metrics.f1_score(y_true, y_pred, num_classes: 3, average: :macro)
      #Nx.Tensor<
        f32
        0.5777778029441833
      >
      iex> Scholar.Metrics.f1_score(y_true, y_pred, num_classes: 3, average: :weighted)
      #Nx.Tensor<
        f32
        0.6399999856948853
      >
      iex> Scholar.Metrics.f1_score(y_true, y_pred, num_classes: 3, average: :micro)
      #Nx.Tensor<
        f32
        0.6000000238418579
      >
      iex> Scholar.Metrics.f1_score(Nx.tensor([1,0,1,0]), Nx.tensor([0, 1, 0, 1]), num_classes: 2, average: :none)
      #Nx.Tensor<
        f32[2]
        [0.0, 0.0]
      >
  """
  deftransform f1_score(y_true, y_pred, opts \\ []) do
    f1_score_n(y_true, y_pred, NimbleOptions.validate!(opts, @f1_score_schema))
  end

  defnp f1_score_n(y_true, y_pred, opts) do
    check_shape(y_pred, y_true)
    num_classes = check_num_classes(opts[:num_classes])

    case opts[:average] do
      :micro ->
        accuracy(y_true, y_pred)

      _ ->
        cm = confusion_matrix(y_true, y_pred, num_classes: num_classes)
        true_positive = Nx.take_diagonal(cm)
        false_positive = Nx.sum(cm, axes: [0]) - true_positive
        false_negative = Nx.sum(cm, axes: [1]) - true_positive

        precision = safe_division(true_positive, true_positive + false_positive)

        recall = safe_division(true_positive, true_positive + false_negative)

        per_class_f1 = safe_division(2 * precision * recall, precision + recall)

        case opts[:average] do
          :none ->
            per_class_f1

          :macro ->
            Nx.mean(per_class_f1)

          :weighted ->
            support = (y_true == Nx.iota({num_classes, 1})) |> Nx.sum(axes: [1])

            safe_division(per_class_f1 * support, Nx.sum(support))
            |> Nx.sum()
        end
    end
  end

  @doc ~S"""
  Calculates the mean absolute error of predictions
  with respect to targets.

  $$MAE = \frac{\sum_{i=1}^{n} |\hat{y_i} - y_i|}{n}$$

  ## Examples

      iex> y_true = Nx.tensor([[0.0, 1.0], [0.0, 0.0]])
      iex> y_pred = Nx.tensor([[1.0, 1.0], [1.0, 0.0]])
      iex> Scholar.Metrics.mean_absolute_error(y_true, y_pred)
      #Nx.Tensor<
        f32
        0.5
      >
  """
  defn mean_absolute_error(y_true, y_pred) do
    assert_same_shape!(y_true, y_pred)

    (y_true - y_pred)
    |> Nx.abs()
    |> Nx.mean()
  end

  @doc ~S"""
  Calculates the mean square error of predictions
  with respect to targets.

  $$MSE = \frac{\sum_{i=1}^{n} (\hat{y_i} - y_i)^2}{n}$$

  ## Examples

      iex> y_true = Nx.tensor([[0.0, 2.0], [0.5, 0.0]])
      iex> y_pred = Nx.tensor([[1.0, 1.0], [1.0, 0.0]])
      iex> Scholar.Metrics.mean_square_error(y_true, y_pred)
      #Nx.Tensor<
        f32
        0.5625
      >
  """
  defn mean_square_error(y_true, y_pred) do
    diff = y_true - y_pred
    (diff * diff) |> Nx.mean()
  end

  @doc ~S"""
  Calculates the mean square logarithmic error of predictions
  with respect to targets.

  $$MSLE = \frac{\sum_{i=1}^{n} (\log(\hat{y_i} + 1) - \log(y_i + 1))^2}{n}$$

  ## Examples

      iex> y_true = Nx.tensor([[0.0, 1.0], [0.0, 0.0]])
      iex> y_pred = Nx.tensor([[1.0, 1.0], [1.0, 0.0]])
      iex> Scholar.Metrics.mean_square_log_error(y_true, y_pred)
      #Nx.Tensor<
        f32
        0.24022650718688965
      >
  """
  defn mean_square_log_error(y_true, y_pred) do
    mean_square_error(Nx.log(y_true + 1), Nx.log(y_pred + 1))
  end

  @doc ~S"""
  Calculates the mean absolute percentage error of predictions
  with respect to targets. If `y_true` values are equal or close
  to zero, it returns an arbitrarily large value.

  $$MAPE = \frac{\sum_{i=1}^{n} \frac{|\hat{y_i} - y_i|}{max(\epsilon, \hat{y_i})}}{n}$$

  ## Examples

      iex> y_true = Nx.tensor([3, -0.5, 2, 7])
      iex> y_pred = Nx.tensor([2.5, 0.0, 2, 8])
      iex> Scholar.Metrics.mean_absolute_percentage_error(y_true, y_pred)
      #Nx.Tensor<
        f32
        0.3273809552192688
      >

      iex> y_true = Nx.tensor([1.0, 0.0, 2.4, 7.0])
      iex> y_pred = Nx.tensor([1.2, 0.1, 2.4, 8.0])
      iex> Scholar.Metrics.mean_absolute_percentage_error(y_true, y_pred)
      #Nx.Tensor<
        f32
        209715.28125
      >
  """
  defn mean_absolute_percentage_error(y_true, y_pred) do
    assert_same_shape!(y_true, y_pred)

    eps =
      Nx.type(y_true)
      |> Nx.Type.merge(Nx.type(y_pred))
      |> Nx.Type.to_floating()
      |> Nx.Constants.epsilon()

    (Nx.abs(y_true - y_pred) / Nx.max(eps, Nx.abs(y_true)))
    |> Nx.mean()
  end

  @doc """
  Zero-one classification loss.

  ## Options

  #{NimbleOptions.docs(@zero_one_loss_schema)}

  # Examples

      iex> y_pred = Nx.tensor([1, 2, 3, 4])
      iex> y_true = Nx.tensor([2, 2, 3, 4])
      iex> Scholar.Metrics.zero_one_loss(y_true, y_pred)
      #Nx.Tensor<
        f32
        0.25
      >

      iex> y_pred = Nx.tensor([1, 2, 3, 4])
      iex> y_true = Nx.tensor([2, 2, 3, 4])
      iex> Scholar.Metrics.zero_one_loss(y_true, y_pred, normalize: false)
      #Nx.Tensor<
        u64
        1
      >
  """
  deftransform zero_one_loss(y_true, y_pred, opts \\ []) do
    zero_one_loss_n(y_true, y_pred, NimbleOptions.validate!(opts, @zero_one_loss_schema))
  end

  defnp zero_one_loss_n(y_true, y_pred, opts) do
    case opts[:normalize] do
      true ->
        1 - accuracy(y_true, y_pred, opts)

      false ->
        Nx.axis_size(y_true, 0) - accuracy(y_true, y_pred, opts)
    end
  end

  @doc ~S"""
  Computes area under the curve (AUC) using the trapezoidal rule.

  This is a general function, given points on a curve.

  ## Examples

      iex> y = Nx.tensor([0, 0, 1, 1])
      iex> pred = Nx.tensor([0.1, 0.4, 0.35, 0.8])
      iex> distinct_value_indices = Scholar.Metrics.distinct_value_indices(pred)
      iex> {fpr, tpr, _thresholds} = Scholar.Metrics.roc_curve(y, pred, distinct_value_indices)
      iex> Scholar.Metrics.auc(fpr, tpr)
      #Nx.Tensor<
        f32
        0.75
      >
  """
  defn auc(x, y) do
    check_shape(x, y)
    dx = Nx.diff(x)

    # 0 means x is neither increasing nor decreasing -> error
    direction =
      cond do
        Nx.all(dx <= 0) -> -1
        Nx.all(dx >= 0) -> 1
        true -> Nx.tensor(:nan, type: to_float_type(y))
      end

    direction * Integrate.trapezoidal(y, x)
  end

  @doc ~S"""
  It's a helper function for `Scholar.Metrics.roc_curve` and `Scholar.Metrics.roc_auc_score` functions.
  You should call it and use as follows:

      distinct_value_indices = Scholar.Metrics.distinct_value_indices(scores)
      {fpr, tpr, thresholds} = Scholar.Metrics.roc_curve(y_true, scores, distinct_value_indices, weights)
  """
  def distinct_value_indices(y_score) do
    desc_score_indices = Nx.argsort(y_score, direction: :desc)
    y_score = Nx.take_along_axis(y_score, desc_score_indices)

    distinct_value_indices_mask = Nx.not_equal(y_score[[1..-1//1]], y_score[[0..-2//1]])

    Nx.iota({Nx.size(y_score) - 1})
    |> Nx.add(1)
    |> Nx.multiply(distinct_value_indices_mask)
    |> Nx.subtract(1)
    |> Nx.to_flat_list()
    |> Enum.filter(fn x -> x != -1 end)
    |> Nx.tensor()
  end

  defnp binary_clf_curve(y_true, y_score, distinct_value_indices, sample_weights) do
    check_shape(y_true, y_score)

    desc_score_indices = Nx.argsort(y_score, direction: :desc)
    y_score = Nx.take_along_axis(y_score, desc_score_indices)
    y_true = Nx.take_along_axis(y_true, desc_score_indices)
    weight = Nx.take_along_axis(sample_weights, desc_score_indices)

    threshold_idxs =
      Nx.concatenate([distinct_value_indices, Nx.new_axis(Nx.size(y_true) - 1, -1)], axis: 0)

    tps = Nx.take(Nx.cumulative_sum(y_true * weight, axis: 0), threshold_idxs)

    fps = Nx.take(Nx.cumulative_sum((1 - y_true) * weight, axis: 0), threshold_idxs)

    {fps, tps, Nx.take(y_score, threshold_idxs)}
  end

  @doc ~S"""
  Compute precision-recall pairs for different probability thresholds.

  Note: this implementation is restricted to the binary classification task.

  ## Examples

      iex> y_true = Nx.tensor([0, 0, 1, 1])
      iex> scores = Nx.tensor([0.1, 0.4, 0.35, 0.8])
      iex> distinct_value_indices = Scholar.Metrics.distinct_value_indices(scores)
      iex> weights = Nx.tensor([1, 1, 2, 2])
      iex> {precision, recall, thresholds} = Scholar.Metrics.precision_recall_curve(y_true, scores, distinct_value_indices, weights)
      iex> precision
      #Nx.Tensor<
        f32[5]
        [0.6666666865348816, 0.800000011920929, 0.6666666865348816, 1.0, 1.0]
      >
      iex> recall
      #Nx.Tensor<
        f32[5]
        [1.0, 1.0, 0.5, 0.5, 0.0]
      >
      iex> thresholds
      #Nx.Tensor<
        f32[4]
        [0.10000000149011612, 0.3499999940395355, 0.4000000059604645, 0.800000011920929]
      >
  """
  defn precision_recall_curve(
         y_true,
         probabilities_predicted,
         distinct_value_indices,
         weights \\ 1.0
       ) do
    num_samples = Nx.axis_size(y_true, 0)
    weights = validate_weights(weights, num_samples, type: to_float_type(y_true))

    {fps, tps, thresholds} =
      binary_clf_curve(y_true, probabilities_predicted, distinct_value_indices, weights)

    precision_denominator = Nx.select(tps + fps == 0, 1, tps + fps)
    precision = Nx.select(tps + fps == 0, 1, tps / precision_denominator)

    recall =
      if tps[[-1]] == 0.0,
        do: Nx.broadcast(Nx.tensor(1.0, type: Nx.type(tps)), tps),
        else: tps / tps[[-1]]

    {Nx.concatenate([Nx.reverse(precision), Nx.tensor([1])], axis: 0),
     Nx.concatenate([Nx.reverse(recall), Nx.tensor([0])], axis: 0), Nx.reverse(thresholds)}
  end

  @doc ~S"""
  Compute average precision (AP) from prediction scores.

  AP summarizes a precision-recall curve as the weighted mean of precisions achieved at
  each threshold, with the increase in recall from the previous threshold used as the weight:
  $$ AP = sum_n (R_n - R_{n-1}) P_n $$

  where $ P_n $ and $ R_n $ are the precision and recall at the nth threshold.

  ## Examples

      iex> y_true = Nx.tensor([0, 0, 1, 1])
      iex> scores = Nx.tensor([0.1, 0.4, 0.35, 0.8])
      iex> distinct_value_indices = Scholar.Metrics.distinct_value_indices(scores)
      iex> weights = Nx.tensor([1, 1, 2, 2])
      iex> ap = Scholar.Metrics.average_precision_score(y_true, scores, distinct_value_indices, weights)
      iex> ap
      #Nx.Tensor<
        f32
        0.8999999761581421
      >
  """
  defn average_precision_score(
         y_true,
         probabilities_predicted,
         distinct_value_indices,
         weights \\ 1.0
       ) do
    num_samples = Nx.axis_size(y_true, 0)
    weights = validate_weights(weights, num_samples, type: to_float_type(y_true))

    {precision, recall, _thresholds} =
      precision_recall_curve(y_true, probabilities_predicted, distinct_value_indices, weights)

    -Nx.sum(Nx.diff(recall) * precision[0..-2//1])
  end

  # TODO implement :drop_intermediate option when dynamic shapes will be available
  @doc ~S"""
  Compute Receiver operating characteristic (ROC).

  Note: this implementation is restricted to the binary classification task.

  ## Examples

      iex> y_true = Nx.tensor([0, 0, 1, 1])
      iex> scores = Nx.tensor([0.1, 0.4, 0.35, 0.8])
      iex> distinct_value_indices = Scholar.Metrics.distinct_value_indices(scores)
      iex> weights = Nx.tensor([1, 1, 2, 2])
      iex> {fpr, tpr, thresholds} = Scholar.Metrics.roc_curve(y_true, scores, distinct_value_indices, weights)
      iex> fpr
      #Nx.Tensor<
        f32[5]
        [0.0, 0.0, 0.5, 0.5, 1.0]
      >
      iex> tpr
      #Nx.Tensor<
        f32[5]
        [0.0, 0.5, 0.5, 1.0, 1.0]
      >
      iex> thresholds
      #Nx.Tensor<
        f32[5]
        [1.7999999523162842, 0.800000011920929, 0.4000000059604645, 0.3499999940395355, 0.10000000149011612]
      >
  """
  defn roc_curve(y_true, y_score, distinct_value_indices, weights \\ 1.0) do
    num_samples = Nx.axis_size(y_true, 0)
    weights = validate_weights(weights, num_samples, type: to_float_type(y_true))

    check_shape(y_true, y_score)

    {fps, tps, thresholds_unpadded} =
      binary_clf_curve(y_true, y_score, distinct_value_indices, weights)

    tpr = Nx.broadcast(Nx.tensor(0, type: Nx.type(tps)), {Nx.size(tps) + 1})
    fpr = Nx.broadcast(Nx.tensor(0, type: Nx.type(fps)), {Nx.size(fps) + 1})
    thresholds = Nx.broadcast(thresholds_unpadded[[0]] + 1, {Nx.size(thresholds_unpadded) + 1})

    tpr = Nx.put_slice(tpr, [1], tps)
    fpr = Nx.put_slice(fpr, [1], fps)
    thresholds = Nx.put_slice(thresholds, [1], thresholds_unpadded)

    tpr = tpr / tpr[[-1]]
    fpr = fpr / fpr[[-1]]

    {fpr, tpr, thresholds}
  end

  @doc ~S"""
  Compute Area Under the Receiver Operating Characteristic Curve (ROC AUC) from prediction scores.

  Note: this implementation is restricted to the binary classification task.

  ## Examples

      iex> y_true = Nx.tensor([0, 0, 1, 1])
      iex> scores = Nx.tensor([0.1, 0.4, 0.35, 0.8])
      iex> distinct_value_indices = Scholar.Metrics.distinct_value_indices(scores)
      iex> weights = Nx.tensor([1, 1, 2, 2])
      iex> Scholar.Metrics.roc_auc_score(y_true, scores, distinct_value_indices, weights)
      #Nx.Tensor<
        f32
        0.75
      >
  """
  defn roc_auc_score(y_true, y_score, distinct_value_indices, weights \\ 1.0) do
    num_samples = Nx.axis_size(y_true, 0)
    weights = validate_weights(weights, num_samples, type: to_float_type(y_true))
    {fpr, tpr, _} = roc_curve(y_true, y_score, distinct_value_indices, weights)
    auc(fpr, tpr)
  end

  @doc ~S"""
  Calculates the $R^2$ score of predictions with respect to targets.

  $$R^2 = 1 - \frac{\sum (y_i - \hat{y}_i)^2}{\sum (y_i - \bar{y})^2}$$

  ## Examples

      iex> y_true = Nx.tensor([3, -0.5, 2, 7], type: {:f, 32})
      iex> y_pred = Nx.tensor([2.5, 0.0, 2, 8], type: {:f, 32})
      iex> Scholar.Metrics.r2_score(y_true, y_pred)
      #Nx.Tensor<
        f32
        0.9486081600189209
      >

      iex> Scholar.Metrics.r2_score(Nx.tensor([-2.0, -2.0, -2.0], type: :f64), Nx.tensor([-2.0, -2.0, -2.0 + 1.0e-8], type: :f64), force_finite: true)
      #Nx.Tensor<
        f64
        0.0
      >

      iex> Scholar.Metrics.r2_score(Nx.tensor([-2.0, -2.0, -2.0], type: :f64), Nx.tensor([-2.0, -2.0, -2.0 + 1.0e-8], type: :f64), force_finite: false)
      #Nx.Tensor<
        f64
        -Inf
      >

      iex> Scholar.Metrics.r2_score(Nx.tensor([-2.0, -2.0, -2.0]), Nx.tensor([-2.0, -2.0, -2.0]), force_finite: false)
      #Nx.Tensor<
        f32
        NaN
      >

      iex> Scholar.Metrics.r2_score(Nx.tensor([-2.0, -2.0, -2.0]), Nx.tensor([-2.0, -2.0, -2.0]), force_finite: true)
      #Nx.Tensor<
        f32
        1.0
      >
  """
  deftransform r2_score(y_true, y_pred, opts \\ []) do
    r2_score_n(y_true, y_pred, NimbleOptions.validate!(opts, @r2_schema))
  end

  defnp r2_score_n(y_true, y_pred, opts) do
    check_shape(y_true, y_pred)
    ssr = squared_euclidean(y_true, y_pred)

    y_mean = Nx.broadcast(Nx.mean(y_true), Nx.shape(y_true))
    sst = squared_euclidean(y_true, y_mean)

    case opts[:force_finite] do
      false ->
        infinity_mask = ssr != 0 and sst == 0
        nan_mask = ssr == 0 and sst == 0
        sst = Nx.select(sst == 0, 1, sst)
        res = Nx.select(infinity_mask, Nx.tensor(:neg_infinity), 1 - ssr / sst)
        Nx.select(nan_mask, Nx.tensor(:nan), res)

      true ->
        sst_mask = sst != 0
        ssr_mask = ssr != 0

        valid_score = ssr_mask and sst_mask

        result = Nx.broadcast(Nx.tensor(1, type: Nx.type(ssr)), ssr)
        result = Nx.select(ssr_mask and not sst_mask, 0, result)
        sst = Nx.select(not sst_mask, 1, sst)
        Nx.select(valid_score, 1 - ssr / sst, result)
    end
  end

  @doc """
  Compute the Brier score loss.

  The smaller the Brier score loss, the better, hence the naming with "loss".
  The Brier score measures the mean squared difference between the predicted
  probability and the actual outcome. The Brier score always
  takes on a value between zero and one, since this is the largest
  possible difference between a predicted probability (which must be
  between zero and one) and the actual outcome (which can take on values
  of only 0 and 1). It can be decomposed as the sum of refinement loss and
  calibration loss. If predicted probabilities are not in the interval
  [0, 1], they will be clipped.

  The Brier score is appropriate only for binary outcomes.

  ## Options

  #{NimbleOptions.docs(@brier_score_loss_schema)}

  ## Examples

      iex> y_true = Nx.tensor([0, 1, 1, 0])
      iex> y_prob = Nx.tensor([0.1, 0.9, 0.8, 0.3])
      iex> Scholar.Metrics.brier_score_loss(y_true, y_prob)
      #Nx.Tensor<
        f32
        0.03750000149011612
      >
  """
  deftransform brier_score_loss(y_true, y_prob, opts \\ []) do
    opts = NimbleOptions.validate!(opts, @brier_score_loss_schema)
    {pos_label, opts} = Keyword.pop!(opts, :pos_label)
    brier_score_loss_n(y_true, y_prob, pos_label, opts)
  end

  defnp brier_score_loss_n(y_true, y_prob, pos_label, opts) do
    y_prob = Nx.clip(y_prob, 0.0, 1.0)
    size = Nx.axis_size(y_true, 0)
    weights = validate_weights(opts[:sample_weights], size, type: to_float_type(y_true))
    y_true = y_true == pos_label
    Nx.weighted_mean((y_true - y_prob) ** 2, weights)
  end

  @doc """
  Compute Cohen's kappa: a statistic that measures inter-annotator agreement.

  ## Options

  #{NimbleOptions.docs(@cohen_kappa_schema)}

  ## Examples

      iex> y1 = Nx.tensor([0, 1, 1, 0, 1, 2])
      iex> y2 = Nx.tensor([0, 2, 1, 0, 0, 1])
      iex> Scholar.Metrics.cohen_kappa_score(y1, y2, num_classes: 3)
      #Nx.Tensor<
        f32
        0.21739131212234497
      >

      iex> y1 = Nx.tensor([0, 1, 1, 0, 1, 2])
      iex> y2 = Nx.tensor([0, 2, 1, 0, 0, 1])
      iex> Scholar.Metrics.cohen_kappa_score(y1, y2, num_classes: 3, weighting_type: :linear)
      #Nx.Tensor<
        f32
        0.3571428060531616
      >
  """
  deftransform cohen_kappa_score(y1, y2, opts \\ []) do
    cohen_kappa_score_n(y1, y2, NimbleOptions.validate!(opts, @cohen_kappa_schema))
  end

  defnp cohen_kappa_score_n(y1, y2, opts) do
    num_classes = opts[:num_classes]
    cm = confusion_matrix(y1, y2, sample_weights: opts[:sample_weights], num_classes: num_classes)
    sum0 = Nx.sum(cm, axes: [0])
    sum1 = Nx.sum(cm, axes: [1])
    expected = Nx.outer(sum0, sum1) / Nx.sum(sum0)

    weights_matrix =
      case opts[:weighting_type] do
        nil ->
          wm = Nx.broadcast(1, cm)
          wm - Nx.eye(Nx.shape(wm))

        :linear ->
          wm = Nx.tile(Nx.iota({num_classes}), [num_classes, 1])
          Nx.abs(wm - Nx.transpose(wm))

        :quadratic ->
          wm = Nx.tile(Nx.iota({num_classes}), [num_classes, 1])
          (wm - Nx.transpose(wm)) ** 2
      end

    1 - Nx.sum(weights_matrix * cm) / Nx.sum(weights_matrix * expected)
  end

  @doc """

  Top-k Accuracy classification score.

  This metric computes the number of times where the correct label is among the top k labels predicted (ranked by predicted scores).

  For binary task assumed that y_score have values from 0 to 1.

  ## Options

  #{NimbleOptions.docs(@top_k_accuracy_score_schema)}

  ## Examples

      iex> y_true = Nx.tensor([0, 1, 2, 2, 0])
      iex> y_score = Nx.tensor([[0.5, 0.2, 0.1], [0.3, 0.4, 0.5], [0.4, 0.3, 0.2], [0.1, 0.3, 0.6], [0.9, 0.1, 0.0]])
      iex> Scholar.Metrics.top_k_accuracy_score(y_true, y_score, k: 2, num_classes: 3)
      #Nx.Tensor<
        f32
        0.800000011920929
      >

      iex> y_true = Nx.tensor([0, 1, 2, 2, 0])
      iex> y_score = Nx.tensor([[0.5, 0.2, 0.1], [0.3, 0.4, 0.5], [0.4, 0.3, 0.2], [0.1, 0.3, 0.6], [0.9, 0.1, 0.0]])
      iex> Scholar.Metrics.top_k_accuracy_score(y_true, y_score, k: 2, num_classes: 3, normalize: false)
      #Nx.Tensor<
        u64
        4
      >

      iex> y_true = Nx.tensor([0, 1, 0, 1, 0])
      iex> y_score = Nx.tensor([0.55, 0.3, 0.1, -0.2, 0.99])
      iex> Scholar.Metrics.top_k_accuracy_score(y_true, y_score, k: 1, num_classes: 2)
      #Nx.Tensor<
        f32
        0.20000000298023224
      >
  """

  deftransform top_k_accuracy_score(y_true, y_prob, opts \\ []) do
    top_k_accuracy_score_n(
      y_true,
      y_prob,
      NimbleOptions.validate!(opts, @top_k_accuracy_score_schema)
    )
  end

  defnp top_k_accuracy_score_n(y_true, y_score, opts) do
    k = opts[:k]
    num_classes = opts[:num_classes]

    hits =
      case num_classes do
        1 ->
          raise ArgumentError, "num_classes must be greater than 1"

        2 ->
          if k == 1 do
            rank_1d(Nx.rank(y_score))
            threshold = 0.5
            y_pred = y_score > threshold
            y_pred == y_true
          else
            Nx.broadcast(Nx.u8(1), y_true)
          end

        _ ->
          check_num_classes(num_classes, Nx.axis_size(y_score, 1))
          sorted_pred = Nx.argsort(y_score, axis: 1, direction: :desc)

          Nx.any(Nx.new_axis(y_true, 0) == Nx.transpose(sorted_pred[[.., 0..(k - 1)//1]]),
            axes: [0]
          )
      end

    case opts[:normalize] do
      true -> Nx.mean(hits)
      false -> Nx.sum(hits)
    end
  end

  deftransformp check_num_classes(num_classes, axis_size) do
    if num_classes != axis_size do
      raise ArgumentError,
            "num_classes must be equal to the second axis size, got #{num_classes} != #{axis_size}"
    end
  end

  deftransformp rank_1d(rank) do
    if rank != 1 do
      raise ArgumentError, "For binary task rank of y_score must be 1, got #{rank}"
    end
  end

  deftransformp check_num_classes(num_classes) do
    num_classes || raise ArgumentError, "missing option :num_classes"
  end

  defnp safe_division(nominator, denominator) do
    is_zero? = denominator == 0
    nominator = Nx.select(is_zero?, 0, nominator)
    denominator = Nx.select(is_zero?, 1, denominator)
    nominator / denominator
  end

  defnp check_shape(y_true, y_pred) do
    assert_rank!(y_true, 1)
    assert_same_shape!(y_true, y_pred)
  end
end<|MERGE_RESOLUTION|>--- conflicted
+++ resolved
@@ -140,7 +140,7 @@
     ]
   ]
 
-<<<<<<< HEAD
+
   top_k_accuracy_score_schema =
     general_schema ++
       [
@@ -160,7 +160,7 @@
           """
         ]
       ]
-=======
+
   zero_one_loss_schema = [
     normalize: [
       type: :boolean,
@@ -171,7 +171,7 @@
       """
     ]
   ]
->>>>>>> 9f425c67
+
 
   @general_schema NimbleOptions.new!(general_schema)
   @confusion_matrix_schema NimbleOptions.new!(confusion_matrix_schema)
@@ -181,11 +181,9 @@
   @brier_score_loss_schema NimbleOptions.new!(brier_score_loss_schema)
   @r2_schema NimbleOptions.new!(r2_schema)
   @accuracy_schema NimbleOptions.new!(accuracy_schema)
-<<<<<<< HEAD
   @top_k_accuracy_score_schema NimbleOptions.new!(top_k_accuracy_score_schema)
-=======
   @zero_one_loss_schema NimbleOptions.new!(zero_one_loss_schema)
->>>>>>> 9f425c67
+
 
   # Standard Metrics
 
