--- conflicted
+++ resolved
@@ -273,12 +273,8 @@
       iex> x = Nx.iota({10, 2})
       iex> x_predict = Nx.tensor([[2, 5], [1, 9], [6, 4]])
       iex> kdtree = Scholar.Neighbors.KDTree.fit(x, num_neighbors: 3)
-<<<<<<< HEAD
-      iex> Scholar.Neighbors.KDTree.predict(kdtree, x_predict)
-=======
       iex> {indices, distances} = Scholar.Neighbors.KDTree.predict(kdtree, x_predict)
       iex> indices
->>>>>>> 19f1f754
       #Nx.Tensor<
         s64[3][3]
         [
@@ -287,8 +283,6 @@
           [2, 3, 1]
         ]
       >
-<<<<<<< HEAD
-=======
       iex> distances
       #Nx.Tensor<
         f32[3][3]
@@ -298,17 +292,12 @@
           [2.2360680103302, 3.0, 4.123105525970459]
         ]
       >
->>>>>>> 19f1f754
 
       iex> x = Nx.iota({10, 2})
       iex> x_predict = Nx.tensor([[2, 5], [1, 9], [6, 4]])
       iex> kdtree = Scholar.Neighbors.KDTree.fit(x, num_neighbors: 3, metric: {:minkowski, 1})
-<<<<<<< HEAD
-      iex> Scholar.Neighbors.KDTree.predict(kdtree, x_predict)
-=======
       iex> {indices, distances} = Scholar.Neighbors.KDTree.predict(kdtree, x_predict)
       iex> indices
->>>>>>> 19f1f754
       #Nx.Tensor<
         s64[3][3]
         [
@@ -328,8 +317,6 @@
       >
   """
   deftransform predict(tree, data) do
-<<<<<<< HEAD
-=======
     if Nx.rank(data) != 2 do
       raise ArgumentError,
             """
@@ -347,7 +334,6 @@
             """
     end
 
->>>>>>> 19f1f754
     predict_n(tree, data)
   end
 
