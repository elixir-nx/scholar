--- conflicted
+++ resolved
@@ -21,11 +21,7 @@
   defp deps do
     [
       {:ex_doc, "~> 0.27", only: :dev, runtime: false},
-<<<<<<< HEAD
-      {:nx, github: "elixir-nx/nx", sparse: "nx", override: true},
-=======
       {:nx, "~> 0.4.0", github: "elixir-nx/nx", sparse: "nx", override: true},
->>>>>>> 02ce9926
       {:explorer, "~> 0.4.0", only: [:test, :dev]},
       {:nimble_options, "~> 0.5.2"}
     ]
