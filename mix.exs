--- conflicted
+++ resolved
@@ -31,11 +31,7 @@
       {:ex_doc, "~> 0.30", only: :docs},
       {:nx, "~> 0.7"},
       {:nimble_options, "~> 0.5.2 or ~> 1.0"},
-<<<<<<< HEAD
-      {:exla, github: "elixir-nx/nx", sparse: "exla", override: true},
-=======
       {:exla, ">= 0.0.0", only: :test},
->>>>>>> fe5be673
       {:polaris, "~> 0.1"},
       {:benchee, "~> 1.0", only: :dev}
     ]
