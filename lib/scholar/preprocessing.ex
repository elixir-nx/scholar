defmodule Scholar.Preprocessing do
  @moduledoc """
  Set of functions for preprocessing data.
  """

  import Nx.Defn

  @doc """
  Standardizes the tensor by removing the mean and scaling to unit variance.

  Formula: `z = (x - u) / s`

  Where `u` is the mean of the samples, and `s` is the standard deviation.
  Standardization can be helpful in cases where the data follows a Gaussian distribution
  (or Normal distribution) without outliers.

  ## Examples

        iex> Scholar.Preprocessing.standard_scaler(Nx.tensor([1,2,3]))
        #Nx.Tensor<
          f32[3]
          [-1.2247447967529297, 0.0, 1.2247447967529297]
        >

        iex> Scholar.Preprocessing.standard_scaler(Nx.tensor([[1, -1, 2], [2, 0, 0], [0, 1, -1]]))
        #Nx.Tensor<
          f32[3][3]
          [
            [0.5212860703468323, -1.3553436994552612, 1.4596009254455566],
            [1.4596009254455566, -0.4170288145542145, -0.4170288145542145],
            [-0.4170288145542145, 0.5212860703468323, -1.3553436994552612]
          ]
        >

        iex> Scholar.Preprocessing.standard_scaler(42)
        #Nx.Tensor<
          f32
          42.0
        >
  """
  @spec standard_scale(tensor :: Nx.Tensor.t()) :: Nx.Tensor.t()
  defn standard_scaler(tensor) do
    tensor = Nx.to_tensor(tensor)
    std = Nx.standard_deviation(tensor)

    if std == 0.0 do
      tensor
    else
      (tensor - Nx.mean(tensor)) / std
    end
  end

  @doc """
  Converts a tensor into binary values based on the given threshold.

  ## Options

    * `:threshold` - Feature values below or equal to this are replaced by 0, above it by 1. Defaults to `0`.

    * `:type` - Type of the resultant tensor. Defaults to `{:f, 32}`.

  ## Examples

      iex> Scholar.Preprocessing.binarize(Nx.tensor([[1.0, -1.0, 2.0], [2.0, 0.0, 0.0], [0.0, 1.0, -1.0]]))
      #Nx.Tensor<
        f32[3][3]
        [
          [1.0, 0.0, 1.0],
          [1.0, 0.0, 0.0],
          [0.0, 1.0, 0.0]
        ]
      >

      iex> Scholar.Preprocessing.binarize(Nx.tensor([[1.0, -1.0, 2.0], [2.0, 0.0, 0.0], [0.0, 1.0, -1.0]]), threshold: 1.3, type: {:u, 8})
      #Nx.Tensor<
        u8[3][3]
        [
          [0, 0, 1],
          [1, 0, 0],
          [0, 0, 0]
        ]
      >
  """

  @spec binarize(tensor :: Nx.Tensor.t(), opts :: Keyword.t()) :: Nx.Tensor.t()
  defn binarize(tensor, opts \\ []) do
    opts = keyword!(opts, threshold: 0, type: {:f, 32})
    (tensor > opts[:threshold]) |> Nx.as_type(opts[:type])
  end

  @doc """
  Encodes a tensor's values into integers from range 0 to `:num_classes - 1`.

  ## Options

    * `:num_classes` - Number of classes to be encoded. Required.

  ## Examples

      iex> Scholar.Preprocessing.ordinal_encoding(Nx.tensor([3, 2, 4, 56, 2, 4, 2]), num_classes: 4)
      #Nx.Tensor<
        s64[7]
        [1, 0, 2, 3, 0, 2, 0]
      >
  """
<<<<<<< HEAD

  @spec ordinal_encode(tensor :: Nx.Tensor.t(), opts :: Keyword.t()) :: Nx.Tensor.t()
=======
  @spec ordinal_encoding(tensor :: Nx.Tensor.t(), opts :: Keyword.t()) :: Nx.Tensor.t()
>>>>>>> 371ba039
  defn ordinal_encoding(tensor, opts \\ []) do
    {num_samples} = Nx.shape(tensor)
    opts = keyword!(opts, [:num_classes])
    sorted = Nx.sort(tensor)
    num_classes = opts[:num_classes]

    # A mask with a single 1 in every group of equal values
    representative_mask =
      Nx.concatenate([
        Nx.not_equal(sorted[0..-2//1], sorted[1..-1//1]),
        Nx.tensor([1])
      ])
      
    representative_indices =
      representative_mask
      |> Nx.argsort(direction: :desc)
      |> Nx.slice_along_axis(0, num_classes)

    representative_values = Nx.take(sorted, representative_indices)

    Nx.equal(
      Nx.reshape(tensor, {num_samples, 1}),
      Nx.reshape(representative_values, {1, num_classes})
    )
    |> Nx.argmax(axis: 1)
  end

  @doc """
  Encode labels as a one-hot numeric tensor.
  
  Labels must be integers from 0 to `:num_classes - 1`. If the data does
  not meet the condition, please use `ordinal_encoding/2` first.

  ## Options

    * `:num_classes` - Number of classes to be encoded. Required.

  ## Examples

      iex> Scholar.Preprocessing.one_hot_encoding(Nx.tensor([2, 0, 3, 2, 1, 1, 0]), num_classes: 4)
      #Nx.Tensor<
        u8[7][4]
        [
          [0, 0, 1, 0],
          [1, 0, 0, 0],
          [0, 0, 0, 1],
          [0, 0, 1, 0],
          [0, 1, 0, 0],
          [0, 1, 0, 0],
          [1, 0, 0, 0]
        ]
      >
  """
<<<<<<< HEAD

  @spec one_hot_encode(tensor :: Nx.Tensor.t(), opts :: Keyword.t()) :: Nx.Tensor.t()
=======
  @spec one_hot_encoding(tensor :: Nx.Tensor.t(), opts :: Keyword.t()) :: Nx.Tensor.t()
>>>>>>> 371ba039
  defn one_hot_encoding(tensor, opts \\ []) do
    Nx.equal(Nx.new_axis(tensor, -1), Nx.iota({1, opts[:num_classes]}))
  end
end<|MERGE_RESOLUTION|>--- conflicted
+++ resolved
@@ -103,13 +103,9 @@
         [1, 0, 2, 3, 0, 2, 0]
       >
   """
-<<<<<<< HEAD
 
   @spec ordinal_encode(tensor :: Nx.Tensor.t(), opts :: Keyword.t()) :: Nx.Tensor.t()
-=======
-  @spec ordinal_encoding(tensor :: Nx.Tensor.t(), opts :: Keyword.t()) :: Nx.Tensor.t()
->>>>>>> 371ba039
-  defn ordinal_encoding(tensor, opts \\ []) do
+  defn ordinal_encode(tensor, opts \\ []) do
     {num_samples} = Nx.shape(tensor)
     opts = keyword!(opts, [:num_classes])
     sorted = Nx.sort(tensor)
@@ -121,7 +117,7 @@
         Nx.not_equal(sorted[0..-2//1], sorted[1..-1//1]),
         Nx.tensor([1])
       ])
-      
+
     representative_indices =
       representative_mask
       |> Nx.argsort(direction: :desc)
@@ -138,7 +134,7 @@
 
   @doc """
   Encode labels as a one-hot numeric tensor.
-  
+
   Labels must be integers from 0 to `:num_classes - 1`. If the data does
   not meet the condition, please use `ordinal_encoding/2` first.
 
@@ -162,13 +158,9 @@
         ]
       >
   """
-<<<<<<< HEAD
 
   @spec one_hot_encode(tensor :: Nx.Tensor.t(), opts :: Keyword.t()) :: Nx.Tensor.t()
-=======
-  @spec one_hot_encoding(tensor :: Nx.Tensor.t(), opts :: Keyword.t()) :: Nx.Tensor.t()
->>>>>>> 371ba039
-  defn one_hot_encoding(tensor, opts \\ []) do
+  defn one_hot_encode(tensor, opts \\ []) do
     Nx.equal(Nx.new_axis(tensor, -1), Nx.iota({1, opts[:num_classes]}))
   end
 end