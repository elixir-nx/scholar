--- conflicted
+++ resolved
@@ -398,7 +398,6 @@
     |> Nx.mean()
   end
 
-<<<<<<< HEAD
   deftransformp compute_f1_score(y_true, y_pred, average, num_classes) do
     if average == :micro do
       accuracy(y_true, y_pred)
@@ -431,15 +430,6 @@
           |> Nx.divide(Nx.add(Nx.sum(support), 1.0e-16))
           |> Nx.sum()
       end
-=======
-  deftransformp assert_rank(tensor, target_rank) do
-    rank = Nx.rank(tensor)
-
-    unless rank == target_rank do
-      raise ArgumentError,
-            "expected tensor to have rank #{target_rank}, got tensor with rank #{rank}"
->>>>>>> f906ae81
-    end
   end
 
   deftransformp check_num_classes(num_classes) do
